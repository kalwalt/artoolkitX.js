import artoolkitXjs from "./artoolkitx.js";
(function () {
    "use strict";

    /**
          The ARController is the main object for doing augmented reality with artoolkitX.js.

          To use an ARController, you need to tell which image or video stream to use and
          pass it an ARCameraParam object to define the camera parameters to use during processing.
          The ARCameraParam defines the lens distortion and aspect ratio of the camera used.
          See https://github.com/artoolkitx/artoolkitx/wiki/Using-the-artoolkitX-distributed-camera-calibration-system for more information.

          The dimensions of the image that you pass in as the first argument are used as AR processing canvas width and height.

          The camera parameters argument is an URL to a camera definition file which immediately returns a Promise which resolves into a useable URL string.

          @exports ARController
          @constructor

          @param {HTMLImageElement | HTMLVideoElement} image The ARController treats it as an image and it tries to find a marker in that image
          @param {string}  cameraPara A string to the camera para to use for image processing.
      */
    var ARController = function (image, cameraPara) {
        this.orientation = "landscape";
        this.listeners = {};
        this._patternDetection = {};

        this.image = image;

        if (this.image) {
            if(this.image.srcObject) {
                const videoTrack = image.srcObject.getVideoTracks()[0];
                if(videoTrack) {
                    const videoTrackSettings = videoTrack.getSettings();
                    this.videoWidth = videoTrackSettings.width;
                    this.videoHeight = videoTrackSettings.height;
                }
            } else {
                this.videoWidth = image.videoWidth || image.width;
                this.videoHeight = image.videoHeight || image.height;
            }
            this.canvas = document.createElement("canvas");
            this.canvas.width = this.videoWidth;
            this.canvas.height = this.videoHeight;
            this.ctx = this.canvas.getContext("2d");
        } else {
            throw "No image/video provided you need to pass either a HTMLImageElement or HTMLVideoElement to the constructor";
        }

        this.defaultMarkerWidth = 80;
        this.trackables = new Array();
        this.transform_mat = new Float64Array(16);
        this.videoSize = this.videoWidth * this.videoHeight;

        this.count = 0;

        //debugging
        this._lumaCtx = undefined;
        this.cameraParaFileURL = cameraPara;
        this.debug = false;
        this.threshold = 100;
    };

    ARController.prototype.start = async function () {
        var success = artoolkitXjs.initialiseAR();
        if (success) {
            console.log("Version: " + artoolkitXjs.getARToolKitVersion());
            //Only try to load the camera parameter file if an URL was provided
            let arCameraURL = "";
            if (this.cameraParaFileURL !== "") {
                try {
                    arCameraURL = await ARController[_loadCameraParam](this.cameraParaFileURL)
                } catch (e) {
                    //Clean up video which might already be open
                    this.dispose();
                    throw "Error loading camera param: " + e;
                }
            }
            success = artoolkitXjs.arwStartRunningJS(
                arCameraURL,
                this.videoWidth,
                this.videoHeight
            );
            if (success >= 0) {
                console.info("artoolkitX started");
                success = artoolkitXjs.pushVideoInit(
                    0,
                    this.videoWidth,
                    this.videoHeight,
                    "RGBA",
                    0,
                    0
                );
                if (success < 0) {
                    throw "Error while starting";
                }
            } else throw "Error while starting";
        } else {
            throw "Error while starting";
        }
    };

    /**
          Destroys the ARController instance and frees all associated resources.
          After calling dispose, the ARController can't be used any longer. Make a new one if you need one.

          Calling this avoids leaking Emscripten memory.
      */
    ARController.prototype.dispose = function () {
        artoolkitXjs._free(this._transMatPtr);
        if (this.image && this.image.srcObject) {
            ARController._teardownVideo(this.image);
        }
        artoolkitXjs.stopRunning();
        artoolkitXjs.shutdownAR();

        for (var t in this) {
            this[t] = null;
        }
    };

    // TODO: MultiMarker and events
    /**
          Detects markers in the given image. The process method dispatches marker detection events during its run.

          The marker detection process proceeds by first dispatching a markerNum event that tells you how many
          markers were found in the image. Next, a getMarker event is dispatched for each found marker square.
          Finally, getMultiMarker is dispatched for every found multimarker, followed by getMultiMarkerSub events
          dispatched for each of the markers in the multimarker.

          If no image is given, defaults to this.image.
          @param {HTMLImageElement|HTMLVideoElement} [image] The image to process [optional].
      */
    ARController.prototype.process = async function (image) {
        if (!image) image = this.image;

        if (!artoolkitXjs.isInitialized()) {
            try {
                await this.start();
            } catch (e) {
                console.error("Unable to start running");
            }
        }

        try {
            this._prepareImage(image);
            var success = artoolkitXjs.updateAR();

            if (success >= 0) {
                this.trackables.forEach(function (trackable) {
                    var transformation = this._queryTrackableVisibility(
                        trackable.trackableId
                    );
                    if (transformation) {
                        trackable.transformation = transformation;
                        trackable.visible = true;
                        this.dispatchEvent({
                            name: "getMarker",
                            target: this,
                            data: trackable
                        });
                    } else {
                        trackable.visible = false;
                        console.debug(`Trackable ${trackable.trackableId} not visible`);
                    }
                }, this);
            }
        } catch (e) {
            console.error("Unable to detect marker: " + e);
        }
    };

    //TODO: implement MultiMarkerEvents
    /**
          Add an event listener on this ARController for the named event, calling the callback function
          whenever that event is dispatched.

          Possible events are:
          * getMarker - dispatched whenever process() finds a square marker
          * getMultiMarker - dispatched whenever process() finds a visible registered multimarker
          * getMultiMarkerSub - dispatched by process() for each marker in a visible multimarker

          @param {string} name Name of the event to listen to.
          @param {function} callback Callback function to call when an event with the given name is dispatched.
      */
    ARController.prototype.addEventListener = function (name, callback) {
        if (!this.listeners[name]) {
            this.listeners[name] = [];
        }
        this.listeners[name].push(callback);
    };

    /**
          Remove an event listener from the named event.

          @param {string} name Name of the event to stop listening to.
          @param {function} callback Callback function to remove from the listeners of the named event.
      */
    ARController.prototype.removeEventListener = function (name, callback) {
        if (this.listeners[name]) {
            var index = this.listeners[name].indexOf(callback);
            if (index > -1) {
                this.listeners[name].splice(index, 1);
            }
        }
    };

    /**
          Dispatches the given event to all registered listeners on event.name.

          @param {Object} event Event to dispatch.
      */
    ARController.prototype.dispatchEvent = function (event) {
        var listeners = this.listeners[event.name];
        if (listeners) {
            for (var i = 0; i < listeners.length; i++) {
                listeners[i].call(this, event);
            }
        }
    };

    // /**
    // 	Sets up a debug canvas for the AR detection. Draws a red marker on top of each detected square in the image.

    // 	The debug canvas is added to document.body.
    // */
    ARController.prototype.debugSetup = function () {
        document.body.appendChild(this.canvas);

        var lumaCanvas = document.createElement("canvas");
        lumaCanvas.width = this.canvas.width;
        lumaCanvas.height = this.canvas.height;
        this._lumaCtx = lumaCanvas.getContext("2d");
        document.body.appendChild(lumaCanvas);
        this.enableDebugMode(true);
    };

    /**
     * Loads a trackable into the artoolkitX contect by calling addTrackable on the artoolkitX native interface
     *
     * @param {object} trackableObj -
     *              {
     *                  trackableType:  {string} 'single_barcode' / 'multi' / 'single' / '2D'
     *                  url: {string} '<URL to the trackable file in case of multi, single or 2D>'
     *                  barcodeId: {number}
     *                  width: {number} defaults to this.markerWidth if not set
     *              }
     */

    ARController.prototype.addTrackable = async function (trackableObj) {
        if (!trackableObj.width) trackableObj.width = this.defaultMarkerWidth;
        var fileName, trackableId;
        if (trackableObj.trackableType.includes("single")) {
            if (trackableObj.barcodeId != undefined) {
                fileName = trackableObj.barcodeId;
                if (!this._patternDetection.barcode) {
                    this._patternDetection.barcode = true;
                }
            } else {
                try {
                    fileName = await ARController[_loadTrackable](trackableObj.url)
                } catch (e) {
                    throw "Error to load trackable: " + e;
                }
                if (!this._patternDetection.template) {
                    this._patternDetection.template = true;
                }
            }
            trackableId = artoolkitXjs.addTrackable(
                trackableObj.trackableType + ";" + fileName + ";" + trackableObj.width
            );
        } else if (trackableObj.trackableType === "multi") {
            fileName = await ARController[_loadMultiTrackable](trackableObj.url)
            trackableId = artoolkitXjs.addTrackable(
                `${trackableObj.trackableType};${fileName}`
            );
        }

        if (trackableId >= 0) {
            this.trackables.push({
                trackableId: trackableId,
                transformation: new Array(),
                visible: false
            });
            if (!this.userSetPatternDetection) this._updateDetectionMode();
            return trackableId;
        }
        throw "Faild to add Trackable: " + trackableId;
    };

    /**
     * Populates the provided float array with the current transformation for the specified marker. After
     * a call to detectMarker, all marker information will be current. Marker transformations can then be
     * checked.
     * @param {number} trackableUID	The unique identifier (UID) of the marker to query
     * @return	{Float32Array} The dst array.
     */

    ARController.prototype.getTransMatSquare = function (trackableUID) {
        return this._queryTrackableVisibility(trackableUID);
    };
    //to be finished
    ARController.prototype.getTransMatSquareCont = function (id, markerIndex, markerWidth, previousMarkerTransform, dst) {
      return artoolkitXjs.getTransMatSquareCont(id, markerIndex, markerWidth)
    };

    ARController.prototype.getTransformationData = function (trackableUID) {
      return this.transform_mat = this.trackables[trackableUID].transformation
    };

    // /**
    //  * T.B.: Make this function static as it is a util function and doesn't manipulate the ARController object (this)
    //  *
    // 	Converts the given 3x4 marker transformation matrix in the 12-element transMat array
    // 	into a 4x4 WebGL matrix and writes the result into the 16-element glMat array.

    // 	If scale parameter is given, scales the transform of the glMat by the scale parameter.

    // 	@param {Float64Array} transMat The 3x4 marker transformation matrix.
    // 	@param {Float64Array} glMat The 4x4 GL transformation matrix.
    // 	@param {number} [scale] The scale for the transform.
    // */
     ARController.prototype.transMatToGLMat = function(transMat, glMat, scale) {
         if(glMat == undefined){
             glMat = new Float64Array(16);
         }
     	glMat[0 + 0*4] = transMat[0]; // R1C1
     	glMat[0 + 1*4] = transMat[1]; // R1C2
     	glMat[0 + 2*4] = transMat[2];
     	glMat[0 + 3*4] = transMat[3];
     	glMat[1 + 0*4] = transMat[4]; // R2
     	glMat[1 + 1*4] = transMat[5];
     	glMat[1 + 2*4] = transMat[6];
     	glMat[1 + 3*4] = transMat[7];
     	glMat[2 + 0*4] = transMat[8]; // R3
     	glMat[2 + 1*4] = transMat[9];
     	glMat[2 + 2*4] = transMat[10];
     	glMat[2 + 3*4] = transMat[11];
     	glMat[3 + 0*4] = 0.0;
     	glMat[3 + 1*4] = 0.0;
     	glMat[3 + 2*4] = 0.0;
     	glMat[3 + 3*4] = 1.0;
     	if (scale != undefined && scale !== 0.0) {
     		glMat[12] *= scale;
     		glMat[13] *= scale;
     		glMat[14] *= scale;
     	}
     	return glMat;
     };

    // /**
    //  * T.B.: Make this function static as it is a util function and doesn't manipulate the ARController object (this)

    // 	Converts the given 4x4 openGL matrix in the 16-element transMat array
    // 	into a 4x4 OpenGL Right-Hand-View matrix and writes the result into the 16-element glMat array.

    // 	If scale parameter is given, scales the transform of the glMat by the scale parameter.

    // 	@param {Float64Array} glMatrix The 4x4 marker transformation matrix.
    // 	@param {Float64Array} [glRhMatrix] The 4x4 GL right hand transformation matrix.
    // 	@param {number} [scale] The scale for the transform.
    // */
     ARController.prototype.arglCameraViewRHf = function(glMatrix, glRhMatrix, scale)
     {
         var m_modelview;
         if(glRhMatrix == undefined)
             m_modelview = new Float64Array(16);
         else
             m_modelview = glRhMatrix;

         // x
         m_modelview[0] = glMatrix[0];
         m_modelview[4] = glMatrix[4];
         m_modelview[8] = glMatrix[8];
         m_modelview[12] = glMatrix[12];
         // y
         m_modelview[1] = -glMatrix[1];
         m_modelview[5] = -glMatrix[5];
         m_modelview[9] = -glMatrix[9];
         m_modelview[13] = -glMatrix[13];
         // z
         m_modelview[2] = -glMatrix[2];
         m_modelview[6] = -glMatrix[6];
         m_modelview[10] = -glMatrix[10];
         m_modelview[14] = -glMatrix[14];

         // 0 0 0 1
         m_modelview[3] = 0;
         m_modelview[7] = 0;
         m_modelview[11] = 0;
         m_modelview[15] = 1;

         if (scale != undefined && scale !== 0.0) {
     		m_modelview[12] *= scale;
     		m_modelview[13] *= scale;
     		m_modelview[14] *= scale;
     	}

         glRhMatrix = m_modelview;

         return glRhMatrix;
     }

     ARController.prototype.getMarker = function (id, markerIndex){
       if (0 === artoolkitXjs.getMarker(id, markerIndex)) {
   			return artoolkitXjs.markerInfo;
   		}
     };

    //FIX
    // /**
    // 	Get the number of markers detected in a video frame.

    //     @return {number}     The number of detected markers in the most recent image passed to arDetectMarker.
    // 	    Note that this is actually a count, not an index. A better name for this function would be
    //     	arGetDetectedMarkerCount, but the current name lives on for historical reasons.
    // */
    // ARController.prototype.getMarkerNum = function() {
    // 	return artoolkit.getMarkerNum(this.id);
    // };

    /**
     * Returns the projection matrix computed from camera parameters for the ARController.
     *
     * @return {Float32Array} The 16-element WebGL camera matrix for the ARController camera parameters.
     */
    ARController.prototype.getCameraMatrix = function (nearPlane, farPlane) {
<<<<<<< HEAD
        return artoolkitXjs.getProjectionMatrix(nearPlane, farPlane);
=======
        return artoolkitXjs._arwGetProjectionMatrix(nearPlane, farPlane);
>>>>>>> d2b7f600
    };

    /* Setter / Getter Proxies */

    /**
     * Enables or disables debug mode in the tracker. When enabled, a black and white debug
     * image is generated during marker detection. The debug image is useful for visualising
     * the binarization process and choosing a threshold value.
     * @param {boolean} enable  true to enable debug mode, false to disable debug mode
     * @see	enableDebugMode()
     */
    ARController.prototype.enableDebugMode = function (enable) {
        this.debug = true;
        return artoolkitXjs.setTrackerOptionBool(
            artoolkitXjs.TrackableOptions.ARW_TRACKER_OPTION_SQUARE_DEBUG_MODE.value,
            enable
        );
    };

    /**
     * Returns whether debug mode is currently enabled.
     * @return {boolean}	true when debug mode is enabled, false when debug mode is disabled
     * @see					setDebugMode()
     */
    ARController.prototype.isDebugMode = function () {
        return artoolkitXjs.getTrackerOptionBool(
            artoolkitXjs.TrackableOptions.ARW_TRACKER_OPTION_SQUARE_DEBUG_MODE.value
        );
    };

    /**
       * Sets the logging level to use by ARToolKit.
       *
       * @param mode      {@see https://github.com/artoolkitx/artoolkitx/Source/artoolkitx.js/ARX_bindings.cpp} -> ARLogLevel
                           Which is represented in JS as artoolkitXjs.ARLogLevel.[Option]
       */
    ARController.prototype.setLogLevel = function (mode) {
        this.debugSetup();
        return artoolkitXjs.setLogLevel(mode);
    };

    /**
     * Returns the current log level
     * @returns {number}    The current loglevel as set in {@link #setLogLevel} defaults to artoolkitXjs.arLogLevel.AR_LOG_LEVEL_INFO
     */
    ARController.prototype.getLogLevel = function () {
        return artoolkitXjs.getLogLevel();
    };

    /**
          Set the labeling threshold mode (auto/manual).

          @param {number}	    mode An integer specifying the mode. One of:
              artoolkitXjs.LabelingThresholdMode.AR_LABELING_THRESH_MODE_MANUAL,
              artoolkitXjs.LabelingThresholdMode.AR_LABELING_THRESH_MODE_AUTO_MEDIAN,
              artoolkitXjs.LabelingThresholdMode.AR_LABELING_THRESH_MODE_AUTO_OTSU,
              artoolkitXjs.LabelingThresholdMode.AR_LABELING_THRESH_MODE_AUTO_ADAPTIVE,
              artoolkitXjs.LabelingThresholdMode.AR_LABELING_THRESH_MODE_AUTO_BRACKETING
              {@see https://github.com/artoolkitx/artoolkitx/Source/artoolkitx.js/ARX_bindings.cpp} -> LabelingThresholdMode
      */
    ARController.prototype.setThresholdMode = function (mode) {
        artoolkitXjs.setTrackerOptionInt(
            artoolkitXjs.TrackableOptions.ARW_TRACKER_OPTION_SQUARE_THRESHOLD_MODE
                .value,
            mode
        );
    };

    /**
     * Gets the current threshold mode used for image binarization.
     * @return  {number}        The current threshold mode
     * @see     getVideoThresholdMode()
     */
    ARController.prototype.getThresholdMode = function () {
        return artoolkitXjs.getTrackerOptionInt(
            artoolkitXjs.TrackableOptions.ARW_TRACKER_OPTION_SQUARE_THRESHOLD_MODE
                .value
        );
    };

    /**
          Set the labeling threshhold.

          This function forces sets the threshold value.
          The default value is AR_DEFAULT_LABELING_THRESH which is 100.

          The current threshold mode is not affected by this call.
          Typically, this function is used when labeling threshold mode
          is AR_LABELING_THRESH_MODE_MANUAL.

          The threshold value is not relevant if threshold mode is
          AR_LABELING_THRESH_MODE_AUTO_ADAPTIVE.

          Background: The labeling threshold is the value which
          the AR library uses to differentiate between black and white
          portions of an ARToolKit marker. Since the actual brightness,
          contrast, and gamma of incoming images can vary signficantly
          between different cameras and lighting conditions, this
          value typically needs to be adjusted dynamically to a
          suitable midpoint between the observed values for black
          and white portions of the markers in the image.

          @param {number}     threshold An integer in the range [0,255] (inclusive).
      */
    ARController.prototype.setThreshold = function (threshold) {
        this.threshold = threshold;
        artoolkitXjs.setTrackerOptionInt(
            artoolkitXjs.TrackableOptions.ARW_TRACKER_OPTION_SQUARE_THRESHOLD.value,
            threshold
        );
    };

    /**
          Get the current labeling threshold.

          This function queries the current labeling threshold. For,
          AR_LABELING_THRESH_MODE_AUTO_MEDIAN, AR_LABELING_THRESH_MODE_AUTO_OTSU,
          and AR_LABELING_THRESH_MODE_AUTO_BRACKETING
          the threshold value is only valid until the next auto-update.

          The current threshold mode is not affected by this call.

          The threshold value is not relevant if threshold mode is
          AR_LABELING_THRESH_MODE_AUTO_ADAPTIVE.

          @return {number} The current threshold value.
      */
    ARController.prototype.getThreshold = function () {
        return artoolkitXjs.getTrackerOptionInt(
            artoolkitXjs.TrackableOptions.ARW_TRACKER_OPTION_SQUARE_THRESHOLD
        );
    };

    /**
          Set the pattern detection mode

          The pattern detection determines the method by which ARToolKit
          matches detected squares in the video image to marker templates
          and/or IDs. ARToolKit v4.x can match against pictorial "template" markers,
          whose pattern files are created with the mk_patt utility, in either colour
          or mono, and additionally can match against 2D-barcode-type "matrix"
          markers, which have an embedded marker ID. Two different two-pass modes
          are also available, in which a matrix-detection pass is made first,
          followed by a template-matching pass.

          @param {number} mode
              Options for this field are:
              artoolkitXjs.AR_TEMPLATE_MATCHING_COLOR
              artoolkitXjs.AR_TEMPLATE_MATCHING_MONO
              artoolkitXjs.AR_MATRIX_CODE_DETECTION
              artoolkitXjs.AR_TEMPLATE_MATCHING_COLOR_AND_MATRIX
              artoolkitXjs.AR_TEMPLATE_MATCHING_MONO_AND_MATRIX
              artoolkitXjs.The default mode is AR_TEMPLATE_MATCHING_COLOR.
      */
    ARController.prototype.setPatternDetectionMode = function (mode) {
        this.userSetPatternDetection = true;
        return this._setPatternDetectionMode(mode);
    };

    /**
          Returns the current pattern detection mode.
          @return {number} The current pattern detection mode. {@see https://github.com/artoolkitx/artoolkitx/Source/artoolkitx.js/ARX_bindings.cpp} -> arPatternDetectionMode
                           Which is represented in JS as artoolkitXjs.[Mode]
      */
    ARController.prototype.getPatternDetectionMode = function () {
        return artoolkitXjs.getTrackerOptionInt(
            artoolkitXjs.TrackableOptions
                .ARW_TRACKER_OPTION_SQUARE_PATTERN_DETECTION_MODE.value
        );
    };

    /**
          Set the size and ECC algorithm to be used for matrix code (2D barcode) marker detection.

          When matrix-code (2D barcode) marker detection is enabled (see arSetPatternDetectionMode)
          then the size of the barcode pattern and the type of error checking and correction (ECC)
          with which the markers were produced can be set via this function.

          This setting is global to a given ARHandle; It is not possible to have two different matrix
          code types in use at once.

          @param      type The type of matrix code (2D barcode) in use. Options include:
              artoolkitXjs.ARMatrixCodeType.AR_MATRIX_CODE_3x3
              artoolkitXjs.ARMatrixCodeType.AR_MATRIX_CODE_3x3_HAMMING63
              artoolkitXjs.ARMatrixCodeType.AR_MATRIX_CODE_3x3_PARITY65
              artoolkitXjs.ARMatrixCodeType.AR_MATRIX_CODE_4x4
              artoolkitXjs.ARMatrixCodeType.AR_MATRIX_CODE_4x4_BCH_13_9_3
              artoolkitXjs.ARMatrixCodeType.AR_MATRIX_CODE_4x4_BCH_13_5_5
              The default mode is artoolkitXjs.ARMatrixCodeType.AR_MATRIX_CODE_3x3.
              {@see https://github.com/artoolkitx/artoolkitx/Source/artoolkitx.js/ARX_bindings.cpp} -> ARMatrixCodeType
      */
    ARController.prototype.setMatrixCodeType = function (type) {
        artoolkitXjs.setTrackerOptionInt(
            artoolkitXjs.TrackableOptions.ARW_TRACKER_OPTION_SQUARE_MATRIX_CODE_TYPE
                .value,
            type
        );
    };

    /**
          Returns the current matrix code (2D barcode) marker detection type.

          @return {number} The current matrix code type. {@link setMatrixCodeType}
      */
    ARController.prototype.getMatrixCodeType = function () {
        return artoolkitXjs.getTrackerOptionInt(
            artoolkitXjs.TrackableOptions.ARW_TRACKER_OPTION_SQUARE_MATRIX_CODE_TYPE
                .value
        );
    };

    /**
          Select between detection of black markers and white markers.

          ARToolKit's labelling algorithm can work with both black-bordered
          markers on a white background (AR_LABELING_BLACK_REGION) or
          white-bordered markers on a black background (AR_LABELING_WHITE_REGION).
          This function allows you to specify the type of markers to look for.
          Note that this does not affect the pattern-detection algorith
          which works on the interior of the marker.

          @param {number}      mode
              Options for this field are:
              artoolkitXjs.AR_LABELING_WHITE_REGION
              artoolkitXjs.AR_LABELING_BLACK_REGION
              The default mode is AR_LABELING_BLACK_REGION.
      */
    ARController.prototype.setLabelingMode = function (mode) {
        artoolkitXjs.setTrackerOptionInt(
            artoolkitXjs.TrackableOptions.ARW_TRACKER_OPTION_SQUARE_LABELING_MODE,
            mode
        );
    };

    /**
          Enquire whether detection is looking for black markers or white markers.
          See {@link #setLabelingMode}

          @result {number} The current labeling mode see {@link setLabelingMode}.
      */
    ARController.prototype.getLabelingMode = function () {
        return artoolkitXjs.getTrackerOptionInt(
            artoolkitXjs.TrackableOptions.ARW_TRACKER_OPTION_SQUARE_LABELING_MODE
        );
    };

    /**
          Set the width/height of the marker pattern space, as a proportion of marker width/height.

          @param {number}     pattRatio The the width/height of the marker pattern space, as a proportion of marker
              width/height. To set the default, pass artoolkitXjs.AR_PATT_RATIO.
      */
    ARController.prototype.setPattRatio = function (pattRatio) {
        artoolkitXjs.setTrackerOptionFloat(
            artoolkitXjs.TrackableOptions.ARW_TRACKER_OPTION_SQUARE_BORDER_SIZE,
            pattRatio
        );
    };

    /**
          Returns the current ratio of the marker pattern to the total marker size.

          @return {number} The current pattern ratio.
      */
    ARController.prototype.getPattRatio = function () {
        return artoolkitXjs.getTrackerOptionFloat(
            artoolkitXjs.TrackableOptions.ARW_TRACKER_OPTION_SQUARE_BORDER_SIZE
        );
    };

    /**
          Set the image processing mode.

          When the image processing mode is AR_IMAGE_PROC_FRAME_IMAGE,
          artoolkitX processes all pixels in each incoming image
          to locate markers. When the mode is AR_IMAGE_PROC_FIELD_IMAGE,
          artoolkitX processes pixels in only every second pixel row and
          column. This is useful both for handling images from interlaced
          video sources (where alternate lines are assembled from alternate
          fields and thus have one field time-difference, resulting in a
          "comb" effect) such as Digital Video cameras.
          The effective reduction by 75% in the pixels processed also
          has utility in accelerating tracking by effectively reducing
          the image size to one quarter size, at the cost of pose accuraccy.

          @param {number} mode
              Options for this field are:
              artoolkitXjs.AR_IMAGE_PROC_FRAME_IMAGE
              artoolkitXjs.AR_IMAGE_PROC_FIELD_IMAGE
              The default mode is artoolkitXjs.AR_IMAGE_PROC_FRAME_IMAGE.
      */
    ARController.prototype.setImageProcMode = function (mode) {
        artoolkitXjs.setTrackerOptionInt(
            artoolkitXjs.TrackableOptions.ARW_TRACKER_OPTION_SQUARE_IMAGE_PROC_MODE,
            mode
        );
    };

    /**
          Get the image processing mode.
          See {@link #setImageProcMode} for a complete description.

          @return {number} The current image processing mode.
      */
    ARController.prototype.getImageProcMode = function () {
        return artoolkitXjs.getTrackerOptionInt(
            artoolkitXjs.TrackableOptions.ARW_TRACKER_OPTION_SQUARE_IMAGE_PROC_MODE
        );
    };

    /**
          Draw the black and white image and debug markers to the ARController canvas.

          See setDebugMode.
      */
     ARController.prototype.debugDraw = function () {
        var videoMalloc = artoolkitXjs.videoMalloc;
        var debugBuffer = new Uint8ClampedArray(artoolkitXjs.HEAPU8.buffer, videoMalloc.lumaFramePointer, videoMalloc.framesize);
        var id = new ImageData(new Uint8ClampedArray(this.canvas.width*this.canvas.height*4), this.canvas.width, this.canvas.height);
    		for (var i=0, j=0; i<debugBuffer.length; i++, j+=4) {
    			var v = debugBuffer[i];
          if (v > this.threshold) {
            v = 255;
          } else {
            v = 0;
          }
          id.data[j+0] = v;
    			id.data[j+1] = v;
    			id.data[j+2] = v;
    			id.data[j+3] = 255;
    		}
        this.ctx.putImageData(id, 0, 0);

        //Debug Luma
        var lumaBuffer = new Uint8ClampedArray(this.framesize);
        lumaBuffer.set(this.videoLuma);
        var lumaImageData = new ImageData(
            lumaBuffer,
            this.videoWidth,
            this.videoHeight
        );
        this._lumaCtx.putImageData(lumaImageData, 0, 0);

        this.trackables.forEach(trackable => {
            if (trackable.visible) {
                console.debug(
                    `Trackable ${trackable.trackableId} visible; Matrix: ${
                    trackable.transformation
                    }`
                );
            } else {
                console.debug(`Trackable ${trackable.trackableId} not visible`);
            }
        });
    };

    // private

    /**
     * Sets imageData and videoLuma as properties to ARController object to be used for marker detection.
     * Copies the video image and luma buffer into the HEAP to be available for the compiled C code for marker detection.
     * Sets newFrame and fillFlag in the compiled C code to signal the marker detection that a new frame is available.
     *
     * @param {HTMLImageElement|HTMLVideoElement} [image] The image to prepare for marker detection
     * @returns {boolean} true if successfull
     * @private
     */
    ARController.prototype._prepareImage = function (image) {
        if (!image) {
            image = this.image;
        }

        this.ctx.save();

        if (this.orientation === "portrait") {
            this.ctx.translate(this.canvas.width, 0);
            this.ctx.rotate(Math.PI / 2);
            this.ctx.drawImage(image, 0, 0, this.canvas.height, this.canvas.width); // draw video
        } else {
            this.ctx.drawImage(image, 0, 0, this.canvas.width, this.canvas.height); // draw video
        }

        this.ctx.restore();

        var imageData = this.ctx.getImageData(
            0,
            0,
            this.canvas.width,
            this.canvas.height
        );
        var data = imageData.data; // this is of type Uint8ClampedArray: The Uint8ClampedArray typed array represents an array of 8-bit unsigned integers clamped to 0-255 (https://developer.mozilla.org/en-US/docs/Web/JavaScript/Reference/Global_Objects/Uint8ClampedArray)

        //Here we have access to the unmodified video image. We now need to add the videoLuma chanel to be able to serve the underlying ARTK API
        var q = 0;
        var videoLuma = new Uint8ClampedArray(data.length / 4);
        //Create luma from video data assuming Pixelformat AR_PIXEL_FORMAT_RGBA (ARToolKitJS.cpp L: 43)

        for (var p = 0; p < this.videoSize; p++) {
            var r = data[q + 0],
                g = data[q + 1],
                b = data[q + 2];
            // videoLuma[p] = (r+r+b+g+g+g)/6;         // https://stackoverflow.com/a/596241/5843642
            videoLuma[p] = (r + r + r + b + g + g + g + g) >> 3;
            q += 4;
        }

        this.imageData = data;
        this.videoLuma = videoLuma;

        //Copy image data into HEAP. HEAP was prepared during videoWeb.c::ar2VideoPushInitWeb()
        var videoMalloc = artoolkitXjs.videoMalloc;
        var videoFrameBytes = new Uint8Array(
            artoolkitXjs.HEAPU8.buffer,
            videoMalloc.framepointer,
            videoMalloc.framesize
        );
        videoFrameBytes.set(data);
        this.framesize = videoMalloc.framesize;

        //Copy luma image
        var videoFrameLumaBytes = new Uint8Array(
            artoolkitXjs.HEAPU8.buffer,
            videoMalloc.lumaFramePointer,
            videoMalloc.framesize / 4
        );
        videoFrameLumaBytes.set(videoLuma);

        artoolkitXjs.setValue(videoMalloc.newFrameBoolPtr, 1, "i8");
        artoolkitXjs.setValue(videoMalloc.fillFlagIntPtr, 1, "i32");

        //Provide a timestamp to each frame because arvideo2.arUtilTimeSinceEpoch() seems not to perform well with Emscripten.
        //It internally calls gettimeofday which should not be used with Emscripten according to this: https://github.com/urho3d/Urho3D/issues/916
        //which says that emscripten_get_now() should be used. However, this seems to have issues too https://github.com/kripken/emscripten/issues/5893
        //Basically because it relies on performance.now() and performance.now() is supposedly slower then Date.now() but offers greater accuracy.
        //Or rather should offer but does not anymore because of Spectre (https://en.wikipedia.org/wiki/Spectre_(security_vulnerability))
        //Bottom line as performance.now() is slower then Date.now() (https://jsperf.com/gettime-vs-now-0/7) and doesn't offer higher accuracy and we
        //would be calling it for each video frame I decided to read the time per frame from JS and pass it in to the compiled C-Code using a pointer.
        const time = Date.now();
        const seconds = Math.floor(time / 1000);
        const milliSeconds = time - seconds * 1000;
        artoolkitXjs.setValue(videoMalloc.timeSecPtr, seconds, "i32");
        artoolkitXjs.setValue(videoMalloc.timeMilliSecPtr, milliSeconds, "i32");

        var ret = artoolkitXjs._arwCapture();

        if (this.debug) {
            this.debugDraw();
        }

        return ret;
    };

    // Internal wrapper to _arwQueryTrackableVisibilityAndTransformation to avoid ccall overhead
    ARController.prototype._queryTrackableVisibility = function (trackableId) {
        var transformationMatrixElements = 16;
        var numBytes =
            transformationMatrixElements * Float32Array.BYTES_PER_ELEMENT;
        this._transMatPtr = artoolkitXjs._malloc(numBytes);
        // Call compiled C-function directly using '_' notation
        // https://kripken.github.io/emscripten-site/docs/porting/connecting_cpp_and_javascript/Interacting-with-code.html#interacting-with-code-direct-function-calls
        var transformation = artoolkitXjs._arwQueryTrackableVisibilityAndTransformation(
            trackableId,
            this._transMatPtr
        );
        var matrix = new Float32Array(
            artoolkitXjs.HEAPU8.buffer,
            this._transMatPtr,
            transformationMatrixElements
        );
        if (transformation) {
            return matrix;
        }
        return undefined;
    };

    /**
     * Private function to set the pattenr detection mode.
     * It is implemented like this to have the posibility to let the user set the pattern detection mode
     * by still providing the automatism to allow to set the pattern detection mode depending on the registered trackables (see {@link #addTrackable}).
     * @param {*} mode see {@link #setPatternDetectionMode}
     */
    ARController.prototype._setPatternDetectionMode = function (mode) {
        return artoolkitXjs.setTrackerOptionInt(
            artoolkitXjs.TrackableOptions
                .ARW_TRACKER_OPTION_SQUARE_PATTERN_DETECTION_MODE.value,
            mode
        );
    };

    /**
     * For ease of use check what kinds of markers have been added and set the detection mode accordingly
     */
    ARController.prototype._updateDetectionMode = function () {
        if (this._patternDetection.barcode && this._patternDetection.template) {
            this._setPatternDetectionMode(
                artoolkitXjs.AR_TEMPLATE_MATCHING_COLOR_AND_MATRIX
            );
        } else if (this._patternDetection.barcode) {
            this._setPatternDetectionMode(artoolkitXjs.AR_MATRIX_CODE_DETECTION);
        } else {
            this._setPatternDetectionMode(artoolkitXjs.AR_TEMPLATE_MATCHING_COLOR);
        }
    };

    /**
     * Properly end the video stream
     * @param {HTMLVideoElement} video The video to stop
     */
    ARController._teardownVideo = function (video) {
        video.srcObject.getVideoTracks()[0].stop();
        video.srcObject = null;
        video.src = null;
    };

 /**
 * Defining private statics
 */
const _ajax = Symbol('_ajax')
const _loadTrackable = Symbol('_loadTrackable')
const _loadCameraParam = Symbol('_loadCameraParam')
const _loadMultiTrackable = Symbol('_loadMultiTrackable')
const _ajaxDependencies = Symbol('_ajaxDependencies')
const _parseMultiFile = Symbol('_parseMultiFile')

    // Eg.
    //  ajax('../bin/Data2/markers.dat', '/Data2/markers.dat', callback);
    //  ajax('../bin/Data/patt.hiro', '/patt.hiro', callback);
    // Promise enabled: https://stackoverflow.com/a/48969580/5843642
    ARController[_ajax] = (url, target) => {
        return new Promise((resolve, reject) => {
            var oReq = new XMLHttpRequest();
            oReq.open("GET", url, true);
            oReq.responseType = "arraybuffer"; // blob arraybuffer

            oReq.onload = function () {
                if (this.status == 200) {
                    // console.log('ajax done for ', url);
                    var arrayBuffer = oReq.response;
                    var byteArray = new Uint8Array(arrayBuffer);
                    artoolkitXjs.FS.writeFile(target, byteArray, { encoding: "binary" });
                    resolve(byteArray);
                } else {
                    reject(this.status);
                }
            };
            oReq.send();
        });
    }

    // static

    /**
          ARController.getUserMedia gets a device camera video feed and returns a Promis that will resolve in a {@link HTMLVideoElement}.

          Tries to start playing the video. Playing the video can fail, if so an exception will be thown.

          The configuration object supports the following attributes:

              {
                  width : number | {min: number, max: number},
                  height : number | {min: number, max: number},

                  facingMode : 'environment' | 'user' | 'left' | 'right' | { exact: 'environment' | ... }
                  deviceId : string | {exact: 'string'}
              }

          See https://developer.mozilla.org/en-US/docs/Web/API/MediaDevices/getUserMedia for more information about the
          width, height and facingMode attributes.

          @param {object} configuration The configuration object.
          @return {HTMLVideoElement} Returns the created video element.
      */
    ARController.getUserMedia = async function (configuration) {
        const facing = configuration.facingMode || "environment";
        const video = document.createElement("video");

        const constraints = {};
        const mediaDevicesConstraints = {};
        if (configuration.width) {
            mediaDevicesConstraints.width = configuration.width;
            if (typeof configuration.width === "object") {
                if (configuration.width.max) {
                    constraints.maxWidth = configuration.width.max;
                }
                if (configuration.width.min) {
                    constraints.minWidth = configuration.width.min;
                }
            } else {
                constraints.maxWidth = configuration.width;
            }
        }

        if (configuration.height) {
            mediaDevicesConstraints.height = configuration.height;
            if (typeof configuration.height === "object") {
                if (configuration.height.max) {
                    constraints.maxHeight = configuration.height.max;
                }
                if (configuration.height.min) {
                    constraints.minHeight = configuration.height.min;
                }
            } else {
                constraints.maxHeight = configuration.height;
            }
        }

        mediaDevicesConstraints.facingMode = facing;
        mediaDevicesConstraints.deviceId = configuration.deviceId;

        var readyToPlay = false;
        var eventNames = [
            "touchstart",
            "touchend",
            "touchmove",
            "touchcancel",
            "click",
            "mousedown",
            "mouseup",
            "mousemove",
            "keydown",
            "keyup",
            "keypress",
            "scroll"
        ];
        var play = async function () {
            if (readyToPlay) {
                try {
                    await video.play();
                    if (!video.paused) {
                        eventNames.forEach(function (eventName) {
                            window.removeEventListener(eventName, play, true);
                        });
                    }
                    return video;
                } catch (error) {
                    console.error(error);
                    ARController._teardownVideo(video);
                }
            }
        };
        eventNames.forEach(function (eventName) {
            window.addEventListener(eventName, play, true);
        });

        try {
            const mediaStream = await navigator.mediaDevices.getUserMedia({
                audio: false,
                video: mediaDevicesConstraints
            });

            video.srcObject = mediaStream;
            video.autoplay = true;
        } catch (error) {
            throw "navigator.mediaDevices.getUserMedia failed: " + error;
        }

        return video;
    };

    /**
          ARController.getUserMediaARController gets an ARController for the device camera video feed and calls the
          given onSuccess callback with it.

          To use ARController.getUserMediaARController, call it with an object with the cameraParam attribute set to
          a camera parameter file URL, and the onSuccess attribute set to a callback function.

              ARController.getUserMediaARController({
                  cameraParam: 'Data/camera_para.dat',
                  onSuccess: function(arController, arCameraParam) {
                      console.log("Got ARController", arController);
                      console.log("Got ARCameraParam", arCameraParam);
                      console.log("Got video", arController.image);
                  }
              });

          The configuration object supports the following attributes:

              {
                  cameraParam: url, // URL to camera parameters definition file.
                  maxARVideoSize: number, // Maximum max(width, height) for the AR processing canvas.

                  width : number | {min: number, ideal: number, max: number},
                  height : number | {min: number, ideal: number, max: number},

                  facingMode : 'environment' | 'user' | 'left' | 'right' | { exact: 'environment' | ... }
              }

          See https://developer.mozilla.org/en-US/docs/Web/API/MediaDevices/getUserMedia for more information about the
          width, height and facingMode attributes.

          The orientation attribute of the returned ARController is set to "portrait" if the userMedia video has larger
          height than width. Otherwise it's set to "landscape". The videoWidth and videoHeight attributes of the arController
          are set to be always in landscape configuration so that width is larger than height.

          @param {object} configuration The configuration object.
          @return {ARController} Returns the created {@link ARController}.
      */
    ARController.getUserMediaARController = async function (configuration) {
        var obj = {};
        for (var i in configuration) {
            obj[i] = configuration[i];
        }
        var cameraParamURL = configuration.cameraParam;

        const video = await ARController.getUserMedia(obj);

        const arController = new ARController(video, cameraParamURL);
        if (arController.videoWidth < arController.videoHeight) {
            arController.orientation = "portrait";
            const videoWidth = arController.videoWidth;
            arController.videoWidth = arController.videoHeight;
            arController.videoHeight = videoWidth;
        } else {
            arController.orientation = "landscape";
        }
        return arController;
    };

    var _marker_count = 0;
    ARController[_loadTrackable] = async (url) => {
        var filename = "/trackable_" + _marker_count++;
        try {
            await ARController[_ajax](url, filename);
            return filename;
        } catch (e) {
            console.log(e);
            return e;
        }
    }

    var _camera_count = 0;
    ARController[_loadCameraParam] = (url) => {
        return new Promise((resolve, reject) => {
            var filename = "/camera_param_" + _camera_count++;
            if (typeof url === "object" || url.indexOf("\n") > -1) {
                // Maybe it's a byte array
                const target = filename;
                const byteArray = url;
                artoolkitXjs.FS.writeFile(target, byteArray, { encoding: "binary" });
                if (target) resolve(filename);
                else {
                    reject();
                }
            } else {
                ARController[_ajax](url, filename).then(() => resolve(filename)).catch(e => { reject(e) })
            }
        });
    }

    ARController[_loadMultiTrackable] = async (url) => {
        const filename = "/multi_trackable_" + ARController._multi_marker_count++;
        try {
            const bytes = await ARController[_ajax](url, filename);
            let files = ARController[_parseMultiFile](bytes);

            // function ok() {
            //     var markerID = Module._addMultiMarker(arId, filename);
            //     var markerNum = Module.getMultiMarkerNum(arId, markerID);
            //     if (callback) callback(markerID, markerNum);
            // }

            // if (!files.length) return ok();

            const path = url
                .split("/")
                .slice(0, -1)
                .join("/");
            files = files.map(function (file) {
                return [path + "/" + file, file];
            });

            await ARController[_ajaxDependencies](files);
            return filename;
        } catch (error) {
            throw "Error loading multi marker: " + error;
        }
    }

    ARController[_ajaxDependencies] = async (files) => {
        var next = files.pop();
        if (next) {
            await ARController[_ajax](next[0], next[1]);
            await ARController[_ajaxDependencies](files);
        }
    }

    ARController[_parseMultiFile] = (bytes) => {
        const str = String.fromCharCode.apply(String, bytes); // basically bytesToString
        const lines = str.split("\n");
        const files = [];

        let state = 0; // 0 - read,
        let markers = 0;

        lines.forEach(function (line) {
            line = line.trim();
            if (!line || line.startsWith("#")) return; // FIXME: Should probably be `if (line.indexOf('#') === 0) { return; }`

            switch (state) {
                case 0:
                    markers = +line;
                    state = 1;
                    return;
                case 1: // filename or barcode
                    if (!line.match(/^\d+$/)) {
                        files.push(line);
                    }
                case 2: // width
                case 3: // matrices
                case 4:
                    state++;
                    return;
                case 5:
                    state = 1;
                    return;
            }
        });

        return files;
    }
    ARController._marker_count = 0
    ARController._camera_count = 0
    ARController._multi_marker_count = 0;

    /* Exports */
    window.ARController = ARController;
})();

export default ARController;<|MERGE_RESOLUTION|>--- conflicted
+++ resolved
@@ -425,11 +425,7 @@
      * @return {Float32Array} The 16-element WebGL camera matrix for the ARController camera parameters.
      */
     ARController.prototype.getCameraMatrix = function (nearPlane, farPlane) {
-<<<<<<< HEAD
         return artoolkitXjs.getProjectionMatrix(nearPlane, farPlane);
-=======
-        return artoolkitXjs._arwGetProjectionMatrix(nearPlane, farPlane);
->>>>>>> d2b7f600
     };
 
     /* Setter / Getter Proxies */
